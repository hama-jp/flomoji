--- conflicted
+++ resolved
@@ -55,7 +55,7 @@
   const addNodeFromContext = (nodeType) => { if (contextMenu) { addNode(nodeType, contextMenu.canvasX, contextMenu.canvasY); closeContextMenu() } }
   const addNode = (type, x = null, y = null) => { const nodeType = nodeTypes[type]; if (!nodeType) return; const newNode = { id: `${type}_${Date.now()}`, type, position: { x: x !== null ? x : 100 + Math.random() * 200, y: y !== null ? y : 100 + Math.random() * 200 }, data: { label: nodeType.name, ...nodeType.defaultData } }; setNodes(prev => [...prev, newNode]) }
   const updateNodePosition = (nodeId, position) => setNodes(prev => prev.map(node => node.id === nodeId ? { ...node, position } : node))
-<<<<<<< HEAD
+
   const updateNodeData = (nodeId, data) => {
     let newSelectedNode = null;
     setNodes(prev => {
@@ -76,9 +76,7 @@
       setSelectedNode(newSelectedNode);
     }
   }
-=======
-  const updateNodeData = (nodeId, data) => setNodes(prev => prev.map(node => node.id === nodeId ? { ...node, data: { ...node.data, ...data } } : node))
->>>>>>> 2a55aff0
+
   const handleNodeMouseDown = (e, node) => {
     if (e.target.classList.contains('port')) return;
     setDraggedNode(node);
@@ -139,7 +137,6 @@
       setDebugLog(nodeExecutionService.getExecutionLog());
     }
   };
-<<<<<<< HEAD
 
   const handleStepForward = async () => {
     let currentExecutor = executor;
@@ -157,25 +154,7 @@
 
       const result = await currentExecutor.next();
       
-=======
-
-  const handleStepForward = async () => {
-    let currentExecutor = executor;
-
-    try {
-      if (!currentExecutor) {
-        const inputNodes = nodes.filter(node => node.type === 'input');
-        const inputData = Object.fromEntries(inputNodes.map(n => [n.id, n.data.value || '']));
-        currentExecutor = nodeExecutionService.startExecution(nodes, connections, inputData);
-        setExecutor(currentExecutor);
-        setExecutionState({ running: true, currentNodeId: null, executedNodeIds: new Set() });
-        alert("ステップ実行を開始します。もう一度「ステップ」を押して最初のノードを実行してください。");
-        return;
-      }
-
-      const result = await currentExecutor.next();
-
->>>>>>> 2a55aff0
+
       if (result.done) {
         if (result.value.status === 'completed') {
           alert('ワークフローの実行が完了しました。');
@@ -264,8 +243,7 @@
       const nodeWidth = 160;
       const fromX = fromNode.position.x + nodeWidth;
       const fromNodeType = nodeTypes[fromNode.type];
-<<<<<<< HEAD
-      
+
       const headerHeight = 40;
       const portSlotHeight = 24;
       const previewHeight = 28;
@@ -274,29 +252,12 @@
 
       const inputsHeight = fromNodeType.inputs.length * portSlotHeight;
       const fromYOffset = headerHeight + bodyPadding + inputsHeight + margin + previewHeight + margin;
-      
+
       const fromY = fromNode.position.y + fromYOffset + (conn.from.portIndex * portSlotHeight);
 
       const toX = toNode.position.x;
       const toY = toNode.position.y + headerHeight + bodyPadding + (conn.to.portIndex * portSlotHeight);
 
-=======
-
-      const headerHeight = 40;
-      const portSlotHeight = 24;
-      const previewHeight = 28;
-      const bodyPadding = 12;
-      const margin = 8;
-
-      const inputsHeight = fromNodeType.inputs.length * portSlotHeight;
-      const fromYOffset = headerHeight + bodyPadding + inputsHeight + margin + previewHeight + margin;
-
-      const fromY = fromNode.position.y + fromYOffset + (conn.from.portIndex * portSlotHeight);
-
-      const toX = toNode.position.x;
-      const toY = toNode.position.y + headerHeight + bodyPadding + (conn.to.portIndex * portSlotHeight);
-
->>>>>>> 2a55aff0
       const isLoop = fromNode.id === toNode.id;
       const pathData = isLoop ? `M ${fromX} ${fromY} C ${fromX + 60} ${fromY - 60}, ${toX - 60} ${toY - 60}, ${toX} ${toY}` : `M ${fromX} ${fromY} C ${fromX + Math.abs(toX - fromX) * 0.4} ${fromY}, ${toX - Math.abs(toX - fromX) * 0.4} ${toY}, ${toX} ${toY}`;
       
